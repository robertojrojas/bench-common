package outputter

import (
	"fmt"

	"github.com/aquasecurity/bench-common/check"
)

// Outputter represents the output strategy for Control objects
type Outputter interface {
	Output(controls *check.Controls, summary check.Summary) error
}

type outputFunc func(controls *check.Controls, summary check.Summary) error

func (f outputFunc) Output(controls *check.Controls, summary check.Summary) error {
	return f(controls, summary)
}

// Format of the output
type Format int

const (
	// JSONFormat send json output to console
	JSONFormat Format = iota + 10
	// PgSQLFormat send output to pgsql DB
<<<<<<< HEAD
 	PgSQLFormat
=======
	PgSQLFormat
	// JUnitFormat send JUnit output to the console
	JUnitFormat
>>>>>>> fd58b3cf
	// ConsoleFormat send output console
	ConsoleFormat
)

// Config configuration for either JSON or Console outputter
type Config struct {
	Console
<<<<<<< HEAD
	JSON
	Format Format
	Values     map[string]string
=======
	Format   Format
	Filename string
>>>>>>> fd58b3cf
}

// BuildOutputter builds a new outputter
func BuildOutputter(summary check.Summary, config *Config) Outputter {
	if summary.Fail > 0 || summary.Warn > 0 || summary.Pass > 0 || summary.Info > 0 {
		switch config.Format {
		case JSONFormat:
<<<<<<< HEAD
			return NewJSON(config.JSON.Filename)
		case PgSQLFormat:
			return NewPgSQL(config.Values)
=======
			return NewJSON(config.Filename)
		case JUnitFormat:
			return NewJUnit(config.Filename)
>>>>>>> fd58b3cf
		}
	}

	return NewConsole(config.Console.NoRemediations, config.Console.IncludeTestOutput)
}

// BuildOutputterFunc useful extension point to add custom Outputters
func BuildOutputterFunc(op func(controls *check.Controls, summary check.Summary) error) (Outputter, error) {
	if op == nil {
		return nil, fmt.Errorf("BuildOutputterFunc: nil outputter")
	}

	return outputFunc(op), nil
}<|MERGE_RESOLUTION|>--- conflicted
+++ resolved
@@ -24,13 +24,9 @@
 	// JSONFormat send json output to console
 	JSONFormat Format = iota + 10
 	// PgSQLFormat send output to pgsql DB
-<<<<<<< HEAD
- 	PgSQLFormat
-=======
 	PgSQLFormat
 	// JUnitFormat send JUnit output to the console
 	JUnitFormat
->>>>>>> fd58b3cf
 	// ConsoleFormat send output console
 	ConsoleFormat
 )
@@ -38,14 +34,8 @@
 // Config configuration for either JSON or Console outputter
 type Config struct {
 	Console
-<<<<<<< HEAD
-	JSON
-	Format Format
-	Values     map[string]string
-=======
 	Format   Format
 	Filename string
->>>>>>> fd58b3cf
 }
 
 // BuildOutputter builds a new outputter
@@ -53,15 +43,9 @@
 	if summary.Fail > 0 || summary.Warn > 0 || summary.Pass > 0 || summary.Info > 0 {
 		switch config.Format {
 		case JSONFormat:
-<<<<<<< HEAD
-			return NewJSON(config.JSON.Filename)
-		case PgSQLFormat:
-			return NewPgSQL(config.Values)
-=======
 			return NewJSON(config.Filename)
 		case JUnitFormat:
 			return NewJUnit(config.Filename)
->>>>>>> fd58b3cf
 		}
 	}
 
